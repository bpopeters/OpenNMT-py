--- conflicted
+++ resolved
@@ -24,15 +24,9 @@
 __all__ = [GlobalAttention, ImageEncoder, CopyGenerator, MultiHeadedAttention,
            LayerNorm, Bottle, BottleLinear, BottleLayerNorm, BottleSoftmax,
            TransformerEncoder, TransformerDecoder, Embeddings, Elementwise,
-<<<<<<< HEAD
-           MatrixTree, WeightNormConv2d, ConvMultiStepAttention,
-           CNNEncoder, CNNDecoder, StackedLSTM, StackedGRU, ContextGateFactory,
-           CopyGeneratorLossCompute]
-
-if can_use_sru:
-    __all__.extend([SRU, check_sru_requirement])
-=======
            CopyCriterion, MatrixTree, WeightNormConv2d, ConvMultiStepAttention,
            CNNEncoder, CNNDecoder, StackedLSTM, StackedGRU, ContextGateFactory,
            Encoder]
->>>>>>> 2b162bb3
+
+if can_use_sru:
+    __all__.extend([SRU, check_sru_requirement])