""" Translation main class """
from __future__ import unicode_literals

import torch
import onmt.inputters as inputters


class TranslationBuilder(object):
    """
    Build a word-based translation from the batch output
    of translator and the underlying dictionaries.

    Replacement based on "Addressing the Rare Word
    Problem in Neural Machine Translation" :cite:`Luong2015b`

    Args:
       data (DataSet):
       fields (dict of Fields): data fields
       n_best (int): number of translations produced
       replace_unk (bool): replace unknown words using attention
       has_tgt (bool): will the batch have gold targets
    """

    def __init__(self, data, n_best=1, replace_unk=False, has_tgt=False):
        self.data = data
        self.n_best = n_best
        self.replace_unk = replace_unk
        self.has_tgt = has_tgt

    def _build_target_tokens(self, src, src_vocab, src_raw, pred, attn):
        vocab = self.data.fields["tgt"].vocab
        tokens = []
        for i, tok in enumerate(pred):
            if tok < len(vocab):
                tok_str = vocab.itos[tok]
            else:
                tok_str = src_vocab.itos[tok - len(vocab)]
            if tok_str == inputters.EOS_WORD:
                break
<<<<<<< HEAD
        if self.replace_unk and (attn is not None) and (src is not None):
            for i in range(len(tokens)):
                if tokens[i] == inputters.UNK_WORD:
=======
            if self.replace_unk and attn is not None and src is not None:
                if tok_str == vocab.itos[inputters.UNK]:
>>>>>>> 86ffded4
                    _, max_index = attn[i].max(0)
                    tok_str = src_raw[max_index[0]]
            tokens.append(tok_str)
        return tokens

    def from_batch(self, translation_batch):
        batch = translation_batch["batch"]
        assert(len(translation_batch["gold_score"]) ==
               len(translation_batch["predictions"]))
        batch_size = batch.batch_size

        preds, pred_score, attn, gold_score, indices = list(zip(
            *sorted(zip(translation_batch["predictions"],
                        translation_batch["scores"],
                        translation_batch["attention"],
                        translation_batch["gold_score"],
                        batch.indices.data),
                    key=lambda x: x[-1])))

        # Sorting
        inds, perm = torch.sort(batch.indices.data)
        data_type = self.data.data_type
        if data_type == 'text':
            src = batch.src[0].data.index_select(1, perm)
        else:
            src = None

        if self.has_tgt:
            tgt = batch.tgt.data.index_select(1, perm)
        else:
            tgt = None

        translations = []
        for b in range(batch_size):
            if data_type == 'text':
                src_vocab = self.data.src_vocabs[inds[b]] \
                    if self.data.src_vocabs else None
                src_raw = self.data.examples[inds[b]].src
            else:
                src_vocab = None
                src_raw = None
            pred_sents = [self._build_target_tokens(
                src[:, b] if src is not None else None,
                src_vocab, src_raw,
                preds[b][n], attn[b][n])
                for n in range(self.n_best)]
            gold_sent = None
            if tgt is not None:
                gold_sent = self._build_target_tokens(
                    src[:, b] if src is not None else None,
                    src_vocab, src_raw,
                    tgt[1:, b] if tgt is not None else None, None)

            translation = Translation(src[:, b] if src is not None else None,
                                      src_raw, pred_sents,
                                      attn[b], pred_score[b], gold_sent,
                                      gold_score[b])
            translations.append(translation)

        return translations


class Translation(object):
    """
    Container for a translated sentence.

    Attributes:
        src (`LongTensor`): src word ids
        src_raw ([str]): raw src words

        pred_sents ([[str]]): words from the n-best translations
        pred_scores ([[float]]): log-probs of n-best translations
        attns ([`FloatTensor`]) : attention dist for each translation
        gold_sent ([str]): words from gold translation
        gold_score ([float]): log-prob of gold translation

    """

    def __init__(self, src, src_raw, pred_sents,
                 attn, pred_scores, tgt_sent, gold_score):
        self.src = src
        self.src_raw = src_raw
        self.pred_sents = pred_sents
        self.attns = attn
        self.pred_scores = pred_scores
        self.gold_sent = tgt_sent
        self.gold_score = gold_score

    def log(self, sent_number):
        """
        Log translation.
        """

        output = '\nSENT {}: {}\n'.format(sent_number, self.src_raw)

        best_pred = self.pred_sents[0]
        best_score = self.pred_scores[0]
        pred_sent = ' '.join(best_pred)
        output += 'PRED {}: {}\n'.format(sent_number, pred_sent)
        output += "PRED SCORE: {:.4f}\n".format(best_score)

        if self.gold_sent is not None:
            tgt_sent = ' '.join(self.gold_sent)
            output += 'GOLD {}: {}\n'.format(sent_number, tgt_sent)
            output += ("GOLD SCORE: {:.4f}\n".format(self.gold_score))
        if len(self.pred_sents) > 1:
            output += '\nBEST HYP:\n'
            for score, sent in zip(self.pred_scores, self.pred_sents):
                output += "[{:.4f}] {}\n".format(score, sent)

        return output<|MERGE_RESOLUTION|>--- conflicted
+++ resolved
@@ -37,14 +37,8 @@
                 tok_str = src_vocab.itos[tok - len(vocab)]
             if tok_str == inputters.EOS_WORD:
                 break
-<<<<<<< HEAD
-        if self.replace_unk and (attn is not None) and (src is not None):
-            for i in range(len(tokens)):
-                if tokens[i] == inputters.UNK_WORD:
-=======
             if self.replace_unk and attn is not None and src is not None:
-                if tok_str == vocab.itos[inputters.UNK]:
->>>>>>> 86ffded4
+                if tok_str == inputters.UNK_WORD:
                     _, max_index = attn[i].max(0)
                     tok_str = src_raw[max_index[0]]
             tokens.append(tok_str)
