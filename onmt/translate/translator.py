#!/usr/bin/env python
""" Translator Class and builder """
from __future__ import print_function
import argparse
import codecs
import os
import math

import torch

from itertools import count
from onmt.utils.misc import tile

import onmt.model_builder
import onmt.translate.beam
import onmt.inputters as inputters
import onmt.opts as opts
import onmt.decoders.ensemble


def build_translator(opt, report_score=True, logger=None, out_file=None):
    if out_file is None:
        out_file = codecs.open(opt.output, 'w+', 'utf-8')

    if opt.gpu > -1:
        torch.cuda.set_device(opt.gpu)

    dummy_parser = argparse.ArgumentParser(description='train.py')
    opts.model_opts(dummy_parser)
    dummy_opt = dummy_parser.parse_known_args([])[0]

    if len(opt.models) > 1:
        # use ensemble decoding if more than one model is specified
        fields, model, model_opt = \
            onmt.decoders.ensemble.load_test_model(opt, dummy_opt.__dict__)
    else:
        fields, model, model_opt = \
            onmt.model_builder.load_test_model(opt, dummy_opt.__dict__)

    scorer = onmt.translate.GNMTGlobalScorer(opt.alpha,
                                             opt.beta,
                                             opt.coverage_penalty,
                                             opt.length_penalty)

    kwargs = {k: getattr(opt, k)
              for k in ["beam_size", "n_best", "max_length", "min_length",
                        "stepwise_penalty", "block_ngram_repeat",
                        "ignore_when_blocking", "dump_beam", "report_bleu",
                        "data_type", "replace_unk", "gpu", "verbose", "fast"]}

    translator = Translator(model, fields, global_scorer=scorer,
                            out_file=out_file, report_score=report_score,
                            copy_attn=model_opt.copy_attn, logger=logger,
                            **kwargs)
    return translator


def beam_to_dict(beam):
    ret = {"predictions": [], "scores": [], "attention": []}
    for b in beam:
        for k, v in b.to_dict().items():
            ret[k].extend(v)
    return ret


class Translator(object):
    """
    Uses a model to translate a batch of sentences.


    Args:
       model (:obj:`onmt.modules.NMTModel`):
          NMT model to use for translation
       fields (dict of Fields): data fields
       beam_size (int): size of beam to use
       n_best (int): number of translations produced
       max_length (int): maximum length output to produce
       global_scores (:obj:`GlobalScorer`):
         object to rescore final translations
       copy_attn (bool): use copy attention during translation
       cuda (bool): use cuda
       beam_trace (bool): trace beam search for debugging
       logger(logging.Logger): logger.
    """

    def __init__(self,
                 model,
                 fields,
                 beam_size,
                 n_best=1,
                 max_length=100,
                 global_scorer=None,
                 copy_attn=False,
                 logger=None,
                 gpu=False,
                 dump_beam="",
                 min_length=0,
                 stepwise_penalty=False,
                 block_ngram_repeat=0,
                 ignore_when_blocking=[],
                 sample_rate='16000',
                 window_size=.02,
                 window_stride=.01,
                 window='hamming',
                 use_filter_pred=False,
                 data_type="text",
                 replace_unk=False,
                 report_score=True,
                 report_bleu=False,
                 report_rouge=False,
                 verbose=False,
                 out_file=None,
                 fast=False):
        self.logger = logger
        self.gpu = gpu
        self.cuda = gpu > -1

        self.model = model
        self.fields = fields
        self.n_best = n_best
        self.max_length = max_length
        self.global_scorer = global_scorer
        self.copy_attn = copy_attn
        self.beam_size = beam_size
        self.min_length = min_length
        self.stepwise_penalty = stepwise_penalty
        self.dump_beam = dump_beam
        self.block_ngram_repeat = block_ngram_repeat
        self.ignore_when_blocking = set(ignore_when_blocking)
        self.sample_rate = sample_rate
        self.window_size = window_size
        self.window_stride = window_stride
        self.window = window
        self.use_filter_pred = use_filter_pred
        self.replace_unk = replace_unk
        self.data_type = data_type
        self.verbose = verbose
        self.out_file = out_file
        self.report_score = report_score
        self.report_bleu = report_bleu
        self.report_rouge = report_rouge
        self.fast = fast

        # for debugging
        self.beam_trace = self.dump_beam != ""
        self.beam_accum = None
        if self.beam_trace:
            self.beam_accum = {
                "predicted_ids": [],
                "beam_parent_ids": [],
                "scores": [],
                "log_probs": []}

    def translate(self,
                  src_path=None,
                  src_data_iter=None,
                  tgt_path=None,
                  tgt_data_iter=None,
                  src_dir=None,
                  batch_size=None,
                  attn_debug=False):
        """
        Translate content of `src_data_iter` (if not None) or `src_path`
        and get gold scores if one of `tgt_data_iter` or `tgt_path` is set.

        Note: batch_size must not be None
        Note: one of ('src_path', 'src_data_iter') must not be None

        Args:
            src_path (str): filepath of source data
            src_data_iter (iterator): an interator generating source data
                e.g. it may be a list or an openned file
            tgt_path (str): filepath of target data
            tgt_data_iter (iterator): an interator generating target data
            src_dir (str): source directory path
                (used for Audio and Image datasets)
            batch_size (int): size of examples per mini-batch
            attn_debug (bool): enables the attention logging

        Returns:
            (`list`, `list`)

            * all_scores is a list of `batch_size` lists of `n_best` scores
            * all_predictions is a list of `batch_size` lists
                of `n_best` predictions
        """
        assert src_data_iter is not None or src_path is not None

        if batch_size is None:
            raise ValueError("batch_size must be set")
        data = inputters.build_dataset(self.fields,
                                       self.data_type,
                                       src_path=src_path,
                                       src_data_iter=src_data_iter,
                                       tgt_path=tgt_path,
                                       tgt_data_iter=tgt_data_iter,
                                       src_dir=src_dir,
                                       sample_rate=self.sample_rate,
                                       window_size=self.window_size,
                                       window_stride=self.window_stride,
                                       window=self.window,
                                       use_filter_pred=self.use_filter_pred)

        if self.cuda:
            cur_device = "cuda"
        else:
            cur_device = "cpu"

        data_iter = inputters.OrderedIterator(
            dataset=data, device=cur_device,
            batch_size=batch_size, train=False, sort=False,
            sort_within_batch=True, shuffle=False)

        builder = onmt.translate.TranslationBuilder(
            data, self.fields,
            self.n_best, self.replace_unk, tgt_path)

        # Statistics
        counter = count(1)
        pred_score_total, pred_words_total = 0, 0
        gold_score_total, gold_words_total = 0, 0

        all_scores = []
        all_predictions = []

        for batch in data_iter:
            batch_data = self.translate_batch(batch, data, fast=self.fast)
            translations = builder.from_batch(batch_data)

            for trans in translations:
                all_scores += [trans.pred_scores[:self.n_best]]
                pred_score_total += trans.pred_scores[0]
                pred_words_total += len(trans.pred_sents[0])
                if tgt_path is not None:
                    gold_score_total += trans.gold_score
                    gold_words_total += len(trans.gold_sent) + 1

                n_best_preds = [" ".join(pred)
                                for pred in trans.pred_sents[:self.n_best]]
                all_predictions += [n_best_preds]
                self.out_file.write('\n'.join(n_best_preds) + '\n')
                self.out_file.flush()

                if self.verbose:
                    sent_number = next(counter)
                    output = trans.log(sent_number)
                    if self.logger:
                        self.logger.info(output)
                    else:
                        os.write(1, output.encode('utf-8'))

                # Debug attention.
                if attn_debug:
                    srcs = trans.src_raw
                    preds = trans.pred_sents[0]
                    preds.append('</s>')
                    attns = trans.attns[0].tolist()
                    header_format = "{:>10.10} " + "{:>10.7} " * len(srcs)
                    row_format = "{:>10.10} " + "{:>10.7f} " * len(srcs)
                    output = header_format.format("", *trans.src_raw) + '\n'
                    for word, row in zip(preds, attns):
                        max_index = row.index(max(row))
                        row_format = row_format.replace(
                            "{:>10.7f} ", "{:*>10.7f} ", max_index + 1)
                        row_format = row_format.replace(
                            "{:*>10.7f} ", "{:>10.7f} ", max_index)
                        output += row_format.format(word, *row) + '\n'
                        row_format = "{:>10.10} " + "{:>10.7f} " * len(srcs)
                    os.write(1, output.encode('utf-8'))

        if self.report_score:
            msg = self._report_score('PRED', pred_score_total,
                                     pred_words_total)
            if self.logger:
                self.logger.info(msg)
            else:
                print(msg)
            if tgt_path is not None:
                msg = self._report_score('GOLD', gold_score_total,
                                         gold_words_total)
                if self.logger:
                    self.logger.info(msg)
                else:
                    print(msg)
                if self.report_bleu:
                    msg = self._report_bleu(tgt_path)
                    if self.logger:
                        self.logger.info(msg)
                    else:
                        print(msg)
                if self.report_rouge:
                    msg = self._report_rouge(tgt_path)
                    if self.logger:
                        self.logger.info(msg)
                    else:
                        print(msg)

        if self.dump_beam:
            import json
            json.dump(self.beam_accum,
                      codecs.open(self.dump_beam, 'w', 'utf-8'))
        return all_scores, all_predictions

    def translate_batch(self, batch, data, fast=False):
        """
        Translate a batch of sentences.

        Mostly a wrapper around :obj:`Beam`.

        Args:
           batch (:obj:`Batch`): a batch from a dataset object
           data (:obj:`Dataset`): the dataset object
           fast (bool): enables fast beam search (may not support all features)

        Todo:
           Shouldn't need the original dataset.
        """
        with torch.no_grad():
            if fast:
                return self._fast_translate_batch(
                    batch,
                    data,
                    self.max_length,
                    min_length=self.min_length,
                    n_best=self.n_best,
                    return_attention=self.replace_unk)
            else:
                return self._translate_batch(batch, data)

    def _fast_translate_batch(self,
                              batch,
                              data,
                              max_length,
                              min_length=0,
                              n_best=1,
                              return_attention=False):
        # TODO: faster code path for beam_size == 1.

        # TODO: support these blacklisted features.
        assert data.data_type == 'text'
        assert not self.copy_attn
        assert not self.dump_beam
        assert not self.use_filter_pred
        assert self.block_ngram_repeat == 0
        assert self.global_scorer.beta == 0

        beam_size = self.beam_size
        batch_size = batch.batch_size
        vocab = self.fields["tgt"].vocab
        start_token = vocab.stoi[inputters.BOS_WORD]
        end_token = vocab.stoi[inputters.EOS_WORD]

        # Encoder forward.
        src = inputters.make_features(batch, 'src', data.data_type)
        _, src_lengths = batch.src
        enc_states, memory_bank = self.model.encoder(src, src_lengths)
        dec_states = self.model.decoder.init_decoder_state(
            src, memory_bank, enc_states, with_cache=True)

        # Tile states and memory beam_size times.
        dec_states.map_batch_fn(
            lambda state, dim: tile(state, beam_size, dim=dim))
        memory_bank = tile(memory_bank, beam_size, dim=1)
        memory_lengths = tile(src_lengths, beam_size)

        batch_offset = torch.arange(
            batch_size, dtype=torch.long, device=memory_bank.device)
        beam_offset = torch.arange(
            0,
            batch_size * beam_size,
            step=beam_size,
            dtype=torch.long,
            device=memory_bank.device)
        alive_seq = torch.full(
            [batch_size * beam_size, 1],
            start_token,
            dtype=torch.long,
            device=memory_bank.device)
        alive_attn = None

        # Give full probability to the first beam on the first step.
        topk_log_probs = (
            torch.tensor([0.0] + [float("-inf")] * (beam_size - 1),
                         device=memory_bank.device).repeat(batch_size))

        # Structure that holds finished hypotheses.
        hypotheses = [[] for _ in range(batch_size)]  # noqa: F812

        results = {}
        results["predictions"] = [[] for _ in range(batch_size)]  # noqa: F812
        results["scores"] = [[] for _ in range(batch_size)]  # noqa: F812
        results["attention"] = [[] for _ in range(batch_size)]  # noqa: F812
        results["gold_score"] = [0] * batch_size
        results["batch"] = batch

<<<<<<< HEAD
        for step in range(max_length + 1):
=======
        for step in range(max_length):
>>>>>>> 54d0c307
            decoder_input = alive_seq[:, -1].view(1, -1, 1)

            # Decoder forward.
            dec_out, dec_states, attn = self.model.decoder(
                decoder_input,
                memory_bank,
                dec_states,
                memory_lengths=memory_lengths,
                step=step)

            # Generator forward.
            log_probs = self.model.generator(dec_out.squeeze(0))
            vocab_size = log_probs.size(-1)

            if step < min_length:
                log_probs[:, end_token] = -1e20

            # Multiply probs by the beam probability.
            log_probs += topk_log_probs.view(-1).unsqueeze(1)

            alpha = self.global_scorer.alpha
            length_penalty = ((5.0 + (step + 1)) / 6.0) ** alpha

            # Flatten probs into a list of possibilities.
            curr_scores = log_probs / length_penalty
            curr_scores = curr_scores.reshape(-1, beam_size * vocab_size)
            topk_scores, topk_ids = curr_scores.topk(beam_size, dim=-1)

            # Recover log probs.
            topk_log_probs = topk_scores * length_penalty

            # Resolve beam origin and true word ids.
            topk_beam_index = topk_ids.div(vocab_size)
            topk_ids = topk_ids.fmod(vocab_size)

            # Map beam_index to batch_index in the flat representation.
            batch_index = (
                topk_beam_index
                + beam_offset[:topk_beam_index.size(0)].unsqueeze(1))
            select_indices = batch_index.view(-1)

            # Append last prediction.
            alive_seq = torch.cat(
                [alive_seq.index_select(0, select_indices),
                 topk_ids.view(-1, 1)], -1)
            if return_attention:
                current_attn = attn["std"].index_select(1, select_indices)
                if alive_attn is None:
                    alive_attn = current_attn
                else:
                    alive_attn = alive_attn.index_select(1, select_indices)
                    alive_attn = torch.cat([alive_attn, current_attn], 0)

<<<<<<< HEAD
            # End condition is the top beam reached end_token.
            end_condition = topk_ids[:, 0].eq(end_token)
            if step == max_length:
                end_condition.fill_(1)
            finished = end_condition.nonzero().view(-1)
=======
            is_finished = topk_ids.eq(end_token)
            if step + 1 == max_length:
                is_finished.fill_(1)
            # End condition is top beam is finished.
            end_condition = is_finished[:, 0].eq(1)
>>>>>>> 54d0c307

            # Save finished hypotheses.
            if is_finished.any():
                predictions = alive_seq.view(-1, beam_size, alive_seq.size(-1))
                attention = (
                    alive_attn.view(
                        alive_attn.size(0), -1, beam_size, alive_attn.size(-1))
                    if alive_attn is not None else None)
                for i in range(is_finished.size(0)):
                    b = batch_offset[i]
                    if end_condition[i]:
                        is_finished[i].fill_(1)
                    finished_hyp = is_finished[i].nonzero().view(-1)
                    # Store finished hypotheses for this batch.
                    for j in finished_hyp:
                        hypotheses[b].append((
                            topk_scores[i, j],
                            predictions[i, j, 1:],  # Ignore start_token.
                            attention[:, i, j, :memory_lengths[i]]
                            if attention is not None else None))
                    # If the batch reached the end, save the n_best hypotheses.
                    if end_condition[i]:
                        best_hyp = sorted(
                            hypotheses[b], key=lambda x: x[0], reverse=True)
                        for n, (score, pred, attn) in enumerate(best_hyp):
                            if n >= n_best:
                                break
                            results["scores"][b].append(score)
                            results["predictions"][b].append(pred)
                            results["attention"][b].append(
                                attn if attn is not None else [])
                non_finished = end_condition.eq(0).nonzero().view(-1)
                # If all sentences are translated, no need to go further.
                if len(non_finished) == 0:
                    break
                # Remove finished batches for the next step.
                topk_log_probs = topk_log_probs.index_select(0, non_finished)
                batch_index = batch_index.index_select(0, non_finished)
                batch_offset = batch_offset.index_select(0, non_finished)
                alive_seq = predictions.index_select(0, non_finished) \
                                       .view(-1, alive_seq.size(-1))
                if alive_attn is not None:
                    alive_attn = attention.index_select(1, non_finished) \
                                          .view(alive_attn.size(0),
                                                -1, alive_attn.size(-1))

            # Reorder states.
            select_indices = batch_index.view(-1)
            memory_bank = memory_bank.index_select(1, select_indices)
            memory_lengths = memory_lengths.index_select(0, select_indices)
            dec_states.map_batch_fn(
                lambda state, dim: state.index_select(dim, select_indices))

        return results

    def _translate_batch(self, batch, data):
        # (0) Prep each of the components of the search.
        # And helper method for reducing verbosity.
        beam_size = self.beam_size
        batch_size = batch.batch_size
        data_type = data.data_type
        vocab = self.fields["tgt"].vocab

        # Define a list of tokens to exclude from ngram-blocking
        # exclusion_list = ["<t>", "</t>", "."]
        exclusion_tokens = {vocab.stoi[t] for t in self.ignore_when_blocking}

        beam = [onmt.translate.Beam(beam_size, n_best=self.n_best,
                                    cuda=self.cuda,
                                    global_scorer=self.global_scorer,
                                    pad=vocab.stoi[inputters.PAD_WORD],
                                    eos=vocab.stoi[inputters.EOS_WORD],
                                    bos=vocab.stoi[inputters.BOS_WORD],
                                    min_length=self.min_length,
                                    stepwise_penalty=self.stepwise_penalty,
                                    block_ngram_repeat=self.block_ngram_repeat,
                                    exclusion_tokens=exclusion_tokens)
                for __ in range(batch_size)]

        # Help functions for working with beams and batches
        def rvar(a): return a.repeat(1, beam_size, 1)

        def bottle(m): return m.view(batch_size * beam_size, -1)

        def unbottle(m): return m.view(beam_size, batch_size, -1)

        # (1) Run the encoder on the src.
        src = inputters.make_features(batch, 'src', data_type)
        src_lengths = batch.src[1] if data_type == 'text' else None

        enc_states, memory_bank = self.model.encoder(src, src_lengths)
        dec_states = self.model.decoder.init_decoder_state(
            src, memory_bank, enc_states)

        if src_lengths is None:
            src_lengths = torch.full((batch_size,), memory_bank.size(0)).long()

        # (2) Repeat src objects `beam_size` times.
        src_map = rvar(batch.src_map) \
            if data_type == 'text' and self.copy_attn else None
        memory_bank = rvar(memory_bank)
        memory_lengths = src_lengths.repeat(beam_size)
        dec_states.repeat_beam_size_times(beam_size)

        # (3) run the decoder to generate sentences, using beam search.
        for i in range(self.max_length):
            if all(b.done() for b in beam):
                break

            # Construct batch x beam_size nxt words.
            # Get all the pending current beam words and arrange for forward.
            inp = torch.stack([b.current_state for b in beam])
            inp = inp.t().contiguous().view(1, -1)

            # Turn any copied words to UNKs
            if self.copy_attn:
                inp = inp.masked_fill(
                    inp.gt(len(self.fields["tgt"].vocab) - 1), inputters.UNK)

            # Temporary kludge solution to handle changed dim expectation
            # in the decoder
            inp = inp.unsqueeze(2)

            # Run one step.
            dec_out, dec_states, attn = self.model.decoder(
                inp, memory_bank, dec_states,
                memory_lengths=memory_lengths,
                step=i)

            dec_out = dec_out.squeeze(0)

            # dec_out: beam x rnn_size

            # (b) Compute a vector of batch x beam word scores.
            if not self.copy_attn:
                out = self.model.generator(dec_out)
                out = unbottle(out)
                # beam x tgt_vocab
                beam_attn = unbottle(attn["std"])
            else:
                out = self.model.generator(dec_out,
                                           attn["copy"].squeeze(0),
                                           src_map)
                # beam x (tgt_vocab + extra_vocab)
                out = data.collapse_copy_scores(
                    unbottle(out),
                    batch, self.fields["tgt"].vocab, data.src_vocabs)
                # beam x tgt_vocab
                out = out.log()
                beam_attn = unbottle(attn["copy"])

            # (c) Advance each beam.
            for j, b in enumerate(beam):
                b.advance(out[:, j], beam_attn[:, j, :memory_lengths[j]])
                dec_states.beam_update(j, b.backpointers, beam_size)

        # (4) Extract sentences from beam.
        ret = beam_to_dict(beam)
        ret["gold_score"] = [0] * batch_size
        if "tgt" in batch.__dict__:
            ret["gold_score"] = self._run_target(batch, data)
        ret["batch"] = batch

        return ret

    def _run_target(self, batch, data):
        data_type = data.data_type
        src_lengths = batch.src[1] if data_type == 'text' else None
        src = inputters.make_features(batch, 'src', data_type)
        tgt_in = inputters.make_features(batch, 'tgt')[:-1]

        #  (1) run the encoder on the src
        enc_states, memory_bank = self.model.encoder(src, src_lengths)
        dec_states = \
            self.model.decoder.init_decoder_state(src, memory_bank, enc_states)

        #  (2) if a target is specified, compute the gold scores
        #  (i.e. log likelihood) of the target under the model
        tt = torch.cuda if self.cuda else torch
        gold_scores = tt.zeros(batch.batch_size)
        dec_out, _, _ = self.model.decoder(
            tgt_in, memory_bank, dec_states, memory_lengths=src_lengths)

        tgt_pad = self.fields["tgt"].vocab.stoi[inputters.PAD_WORD]
        for dec, tgt in zip(dec_out, batch.tgt[1:]):
            # Log prob of each word.
            out = self.model.generator(dec)
            tgt = tgt.unsqueeze(1)
            scores = out.gather(1, tgt)
            scores.masked_fill_(tgt.eq(tgt_pad), 0)
            gold_scores += scores.view(-1)
        return gold_scores

    def _report_score(self, name, score_total, words_total):
        if words_total == 0:
            msg = "%s No words predicted" % (name,)
        else:
            msg = ("%s AVG SCORE: %.4f, %s PPL: %.4f" % (
                name, score_total / words_total,
                name, math.exp(-score_total / words_total)))
        return msg

    def _report_bleu(self, tgt_path):
        import subprocess
        base_dir = os.path.abspath(__file__ + "/../../..")
        # Rollback pointer to the beginning.
        self.out_file.seek(0)
        print()

        res = subprocess.check_output("perl %s/tools/multi-bleu.perl %s"
                                      % (base_dir, tgt_path),
                                      stdin=self.out_file,
                                      shell=True).decode("utf-8")

        msg = ">> " + res.strip()
        return msg

    def _report_rouge(self, tgt_path):
        import subprocess
        path = os.path.split(os.path.realpath(__file__))[0]
        res = subprocess.check_output(
            "python %s/tools/test_rouge.py -r %s -c STDIN"
            % (path, tgt_path),
            shell=True,
            stdin=self.out_file).decode("utf-8")
        msg = res.strip()
        return msg<|MERGE_RESOLUTION|>--- conflicted
+++ resolved
@@ -393,11 +393,7 @@
         results["gold_score"] = [0] * batch_size
         results["batch"] = batch
 
-<<<<<<< HEAD
-        for step in range(max_length + 1):
-=======
         for step in range(max_length):
->>>>>>> 54d0c307
             decoder_input = alive_seq[:, -1].view(1, -1, 1)
 
             # Decoder forward.
@@ -451,19 +447,11 @@
                     alive_attn = alive_attn.index_select(1, select_indices)
                     alive_attn = torch.cat([alive_attn, current_attn], 0)
 
-<<<<<<< HEAD
-            # End condition is the top beam reached end_token.
-            end_condition = topk_ids[:, 0].eq(end_token)
-            if step == max_length:
-                end_condition.fill_(1)
-            finished = end_condition.nonzero().view(-1)
-=======
             is_finished = topk_ids.eq(end_token)
             if step + 1 == max_length:
                 is_finished.fill_(1)
             # End condition is top beam is finished.
             end_condition = is_finished[:, 0].eq(1)
->>>>>>> 54d0c307
 
             # Save finished hypotheses.
             if is_finished.any():
