--- conflicted
+++ resolved
@@ -123,17 +123,9 @@
 
     def translate(
         self,
-<<<<<<< HEAD
         src_path,
         tgt_path=None,
         src_dir=None,
-=======
-        src_path=None,
-        src_data_iter=None,
-        src_dir=None,
-        tgt_path=None,
-        tgt_data_iter=None,
->>>>>>> 545bcec3
         batch_size=None,
         attn_debug=False
     ):
@@ -163,23 +155,12 @@
 
         if batch_size is None:
             raise ValueError("batch_size must be set")
-<<<<<<< HEAD
-        data = inputters.build_dataset(
-            self.fields, self.data_type,
-            src_path=src_path,
-            tgt_path=tgt_path,
-            src_dir=src_dir, sample_rate=self.sample_rate,
-            window_size=self.window_size, window_stride=self.window_stride,
-            window=self.window, use_filter_pred=self.use_filter_pred,
-            image_channel_size=self.image_channel_size)
-=======
+
         data = inputters. build_dataset(
             self.fields,
             self.data_type,
             src_path=src_path,
-            src_data_iter=src_data_iter,
             tgt_path=tgt_path,
-            tgt_data_iter=tgt_data_iter,
             src_dir=src_dir,
             sample_rate=self.sample_rate,
             window_size=self.window_size,
@@ -188,7 +169,6 @@
             use_filter_pred=self.use_filter_pred,
             image_channel_size=self.image_channel_size
         )
->>>>>>> 545bcec3
 
         cur_device = "cuda" if self.cuda else "cpu"
 
