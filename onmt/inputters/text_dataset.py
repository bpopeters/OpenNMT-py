# -*- coding: utf-8 -*-

from collections import Counter
import codecs

import torch
from torchtext.vocab import Vocab

from onmt.inputters.dataset_base import DatasetBase, UNK_WORD, PAD_WORD


class TextDataset(DatasetBase):
    """
    Build `Example` objects, `Field` objects, and filter_pred function
    from text corpus.

    Args:
        fields (dict): a dictionary of `torchtext.data.Field`.
            Keys are like 'src', 'tgt', 'src_map', and 'alignment'.
        src_examples_iter (dict iter): preprocessed source example
            dictionary iterator.
        tgt_examples_iter (dict iter): preprocessed target example
            dictionary iterator.
        dynamic_dict (bool)
    """
    data_type = 'text'  # get rid of this class attribute asap

    @staticmethod
    def sort_key(ex):
        if hasattr(ex, "tgt"):
            return len(ex.src), len(ex.tgt)
        return len(ex.src)

    def __init__(self, fields, src_examples_iter, tgt_examples_iter,
                 dynamic_dict=True, filter_pred=None):
        # self.src_vocabs: mutated in dynamic_dict, used in
        # collapse_copy_scores and in Translator.py
        self.src_vocabs = []

        # Each element of an example is a dictionary whose keys represents
        # at minimum the src tokens and their indices and potentially also
        # the src and tgt features and alignment information.
        if tgt_examples_iter is not None:
            examples_iter = (self._join_dicts(src, tgt) for src, tgt in
                             zip(src_examples_iter, tgt_examples_iter))
        else:
            examples_iter = src_examples_iter

        if dynamic_dict:
            examples_iter = self._dynamic_dict(examples_iter)

        # Peek at the first to see which fields are used.
        ex, examples_iter = self._peek(examples_iter)
        keys = ex.keys()

        # why do we need to use different keys from the ones passed in?
        fields = [(k, fields[k]) if k in fields else (k, None) for k in keys]

        example_values = ([ex[k] for k in keys] for ex in examples_iter)

        examples = [self._construct_example_fromlist(ex_values, fields)
                    for ex_values in example_values]

        super(TextDataset, self).__init__(examples, fields, filter_pred)

    @staticmethod
    def collapse_copy_scores(scores, batch, tgt_vocab, src_vocabs,
                             batch_dim=1, batch_offset=None):
        """
        Given scores from an expanded dictionary
        corresponeding to a batch, sums together copies,
        with a dictionary word when it is ambiguous.
        """
        offset = len(tgt_vocab)
        for b in range(scores.size(batch_dim)):
            blank = []
            fill = []
            batch_id = batch_offset[b] if batch_offset is not None else b
            index = batch.indices.data[batch_id]
            src_vocab = src_vocabs[index]
            for i in range(1, len(src_vocab)):
                sw = src_vocab.itos[i]
                ti = tgt_vocab.stoi[sw]
                if ti != 0:
                    blank.append(offset + i)
                    fill.append(ti)
            if blank:
                blank = torch.Tensor(blank).type_as(batch.indices.data)
                fill = torch.Tensor(fill).type_as(batch.indices.data)
                score = scores[:, b] if batch_dim == 1 else scores[b]
                score.index_add_(1, fill, score.index_select(1, blank))
                score.index_fill_(1, blank, 1e-10)
        return scores

    @staticmethod
<<<<<<< HEAD
    def make_examples(path, truncate, side):
=======
    def make_text_examples(text_iter, text_path, truncate, side):
        """
        Args:
            text_iter(iterator): an iterator (or None) that we can loop over
                to read examples.
                It may be an openned file, a string list etc...
            text_path(str): path to file or None
            path (str): location of a src or tgt file.
            truncate (int): maximum sequence length (0 for unlimited).
            side (str): "src" or "tgt".

        Returns:
            example_dict iterator
        """
        # this will probably be removed soon
        assert side in ['src', 'tgt']

        if text_iter is None and text_path is None:
            return None

        if text_iter is None:
            text_iter = TextDataset.make_iterator_from_file(text_path)

        examples = TextDataset.make_examples(text_iter, truncate, side)

        return examples

    @staticmethod
    def make_examples(text_iter, truncate, side):
>>>>>>> 545bcec3
        """
        Args:
            text_iter (iterator): iterator of text sequences
            truncate (int): maximum sequence length (0 for unlimited).
            side (str): "src" or "tgt".

        Yields:
            dictionaries whose keys are the names of fields and whose
            values are more or less the result of tokenizing with those
            fields.
        """
<<<<<<< HEAD
        with codecs.open(path, "r", "utf-8") as f:
            for i, line in enumerate(f):
                line = line.strip().split()
                if truncate:
                    line = line[:truncate]

                words, feats, _ = TextDataset.extract_text_features(line)

                example_dict = {side: words, "indices": i}
                if feats:
                    prefix = side + "_feat_"
                    example_dict.update((prefix + str(j), f)
                                        for j, f in enumerate(feats))
                yield example_dict
=======
        # this function basically reimplements what torchtext Fields and
        # examples give you for free. It should not exist.
        for i, line in enumerate(text_iter):
            line = line.strip().split()
            if truncate:
                line = line[:truncate]

            words, feats, _ = TextDataset.extract_text_features(line)

            example_dict = {side: words, "indices": i}
            if feats:
                prefix = side + "_feat_"
                example_dict.update((prefix + str(j), f)
                                    for j, f in enumerate(feats))
            yield example_dict

    @staticmethod
    def make_iterator_from_file(path):
        with codecs.open(path, "r", "utf-8") as corpus_file:
            for line in corpus_file:
                yield line
>>>>>>> 545bcec3

    def _dynamic_dict(self, examples_iter):
        for example in examples_iter:
            src = example["src"]
            src_vocab = Vocab(Counter(src), specials=[UNK_WORD, PAD_WORD])
            self.src_vocabs.append(src_vocab)
            # Map source tokens to indices in the dynamic dict.
            src_map = torch.LongTensor([src_vocab.stoi[w] for w in src])
            example["src_map"] = src_map

            if "tgt" in example:
                tgt = example["tgt"]
                mask = torch.LongTensor(
                    [0] + [src_vocab.stoi[w] for w in tgt] + [0])
                example["alignment"] = mask
            yield example<|MERGE_RESOLUTION|>--- conflicted
+++ resolved
@@ -93,39 +93,7 @@
         return scores
 
     @staticmethod
-<<<<<<< HEAD
     def make_examples(path, truncate, side):
-=======
-    def make_text_examples(text_iter, text_path, truncate, side):
-        """
-        Args:
-            text_iter(iterator): an iterator (or None) that we can loop over
-                to read examples.
-                It may be an openned file, a string list etc...
-            text_path(str): path to file or None
-            path (str): location of a src or tgt file.
-            truncate (int): maximum sequence length (0 for unlimited).
-            side (str): "src" or "tgt".
-
-        Returns:
-            example_dict iterator
-        """
-        # this will probably be removed soon
-        assert side in ['src', 'tgt']
-
-        if text_iter is None and text_path is None:
-            return None
-
-        if text_iter is None:
-            text_iter = TextDataset.make_iterator_from_file(text_path)
-
-        examples = TextDataset.make_examples(text_iter, truncate, side)
-
-        return examples
-
-    @staticmethod
-    def make_examples(text_iter, truncate, side):
->>>>>>> 545bcec3
         """
         Args:
             text_iter (iterator): iterator of text sequences
@@ -137,7 +105,6 @@
             values are more or less the result of tokenizing with those
             fields.
         """
-<<<<<<< HEAD
         with codecs.open(path, "r", "utf-8") as f:
             for i, line in enumerate(f):
                 line = line.strip().split()
@@ -152,29 +119,6 @@
                     example_dict.update((prefix + str(j), f)
                                         for j, f in enumerate(feats))
                 yield example_dict
-=======
-        # this function basically reimplements what torchtext Fields and
-        # examples give you for free. It should not exist.
-        for i, line in enumerate(text_iter):
-            line = line.strip().split()
-            if truncate:
-                line = line[:truncate]
-
-            words, feats, _ = TextDataset.extract_text_features(line)
-
-            example_dict = {side: words, "indices": i}
-            if feats:
-                prefix = side + "_feat_"
-                example_dict.update((prefix + str(j), f)
-                                    for j, f in enumerate(feats))
-            yield example_dict
-
-    @staticmethod
-    def make_iterator_from_file(path):
-        with codecs.open(path, "r", "utf-8") as corpus_file:
-            for line in corpus_file:
-                yield line
->>>>>>> 545bcec3
 
     def _dynamic_dict(self, examples_iter):
         for example in examples_iter:
