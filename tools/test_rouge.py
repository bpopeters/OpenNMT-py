--- conflicted
+++ resolved
@@ -66,14 +66,4 @@
     if args.c.upper() == "STDIN":
         args.c = sys.stdin
     results_dict = test_rouge(args.c, args.r)
-<<<<<<< HEAD
-    print(rouge_results_to_str(results_dict))
-=======
-    logging.info(">> ROUGE(1/2/3/L/SU4): {:.2f}/{:.2f}/{:.2f}/{:.2f}/{:.2f}".
-                 format(
-                     results_dict["rouge_1_f_score"] * 100,
-                     results_dict["rouge_2_f_score"] * 100,
-                     results_dict["rouge_3_f_score"] * 100,
-                     results_dict["rouge_l_f_score"] * 100,
-                     results_dict["rouge_su*_f_score"] * 100))
->>>>>>> 7a2f73de
+    logging.info(rouge_results_to_str(results_dict))